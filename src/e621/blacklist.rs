--- conflicted
+++ resolved
@@ -68,11 +68,8 @@
     Id(Option<i64>),
     /// A user type.
     User(Option<String>),
-<<<<<<< HEAD
-=======
     /// The blacklisted score
     Score(Ordering, i32),
->>>>>>> 0079794a
     /// No type.
     None,
 }
@@ -183,10 +180,7 @@
     /// returns: ()
     ///
     /// # Errors
-<<<<<<< HEAD
-=======
-    ///
->>>>>>> 0079794a
+    ///
     /// An error can occur if 1) the `assert_eq` fails in its check or 2) if the [TagToken] name is not any of the matched
     /// values.
     fn parse_special_tag(&mut self, token: &mut TagToken) {
@@ -508,11 +502,6 @@
     /// # Arguments
     ///
     /// * `negated`: The tag's negation.
-<<<<<<< HEAD
-    ///
-    /// returns: ()
-=======
->>>>>>> 0079794a
     fn raise_flag(&mut self, negated: bool) {
         if negated {
             self.negated_flags += 1;
